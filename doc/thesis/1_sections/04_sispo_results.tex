\section{Results} \label{sec:results}
Several simulations were run with \gls{sispo} in order to assess the capabilities and quality of the output of the three stages, i.e. rendering, compression and reconstruction. Furthermore, the effects of compression using the \gls{jp2} standard on the quality of \gls{3d} model reconstruction.

\subsection{Rendering} \label{sec:results_sim}
A subset of all settings was kept constant for all simulations. The instrument settings are presented in Table~\ref{tab:inst_settings} and the settings for the \gls{sssb} in Table~\ref{tab:sssb_settings}. The specific values were chosen in order to mimic the scenario in~\cite{Pajusalu2019CharacterizationMapping}.

\begin{table}[htb]
    \centering
    \caption{Instrument Settings}
    \label{tab:inst_settings}
    \begin{tabular}{l|l}
        \textbf{Parameter Name} & \textbf{Value} \\ \hline
        res       & $\SI{2464}{} \times \SI{2054}{}$   \\
        pix\_l        & \SI{3.45}{\micro\meter}     \\
        focal\_l       & \SI{230}{\milli\meter}     \\
        aperture\_d     &  \SI{4}{\centi\meter} \\
        wavelength  & \SI{550}{\nano\meter} \\
        quantum\_eff & \SI{0.25}{} \\
        color\_depth & \SI{8}{\bit}
    \end{tabular}
\end{table}

\begin{table}[htb]
    \centering
    \caption{\gls{sssb} settings.}
    \label{tab:sssb_settings}
    \begin{tabular}{l|l}
        \textbf{Parameter Name} & \textbf{Value} \\ \hline
        a       & \SI{1.644641475071416}{\astronomicalunit}   \\
        e        & \SI{3.838774437558215E-01}{}\\
        i       & \SI{3.408231185574551E+00}{\radian}\\
        P &  \SI{7.703805051391988E+02}{\radian} \\
        omega  & \SI{3.192958853076784E+02}{\radian} \\
        Omega & \SI{7.320940216397703E+01}{\radian} \\
        M & \SI{1.967164895190036E+02}{\radian} \\
        date & 2017-08-19T00:00:00.000 \\
        rotation\_rate & \SI{8133.48}{\per\second} \\
        albedo & \SI{0.15}{} \\
        max\_dim & \SI{512}{}
    \end{tabular}
\end{table}

\begin{table}[htb]
    \centering
    \caption{Simulation settings.}
    \label{tab:sim_settings}
    \begin{tabular}{l|l}
        \textbf{Parameter Name} & \textbf{Value} \\ \hline
        duration       & \SI{120}{\second}   \\
        encounter\_date & 2017-08-15T12:00:00.000\\
        frames       & \SI{120}{}     \\
        relative\_velocity     &  \SI{10}{\kilo\meter\per\second} \\
        with\_terminator  & \SI{0}{} \\
        with\_sunnyside & \SI{1}{} \\
        timesampler\_mode & \SI{1}{} \\
        exposure & \SI{0}{} \\
        samples & \SI{48}{} \\
        device & \gls{gpu} \\
        tile\_size & \SI{512}{} \\
        with\_clipping & \SI{1}{}
    \end{tabular}
\end{table}

\subsubsection{Image Comparison}
<<<<<<< HEAD
In a first step, the overall image quality is compared visually to real images. A set of images at different distances of nuclei with different sizes is depicted in Figure~\ref{fig:render_quali_comparison}. A set of five images from asteroid Bennu taken by the PolyCam aboard the \textit{OSIRIS-REx} mission is shown in Figure~\ref{fig:render_quali_bennu}. Additionally, the rendered images are compared to images of comet \gls{67p} taken by the OSIRIS imager aboard the \textit{Rosetta} spacecraft. Figure~\ref{fig:render_quali_67p} shows one image that represents all important features of \gls{67p}. A collection of several views of the comet \gls{81p}, also known as Wild 2, are shown in Figure~\ref{fig:render_quali_81p}. \Gls{81p} was visited during the \textit{Stardust} mission~\cite{Brownlee2003Stardust:Mission}.
=======
In a first step, the overall image quality is compared visually to real images. A set of images at different distances of nuclei with different sizes is depicted in Figure \ref{fig:render_quali_comparison}. A set of five images from asteroid Bennu taken by the PolyCam aboard the \textit{OSIRIS-REx} mission is shown in Figure \ref{fig:render_quali_bennu}. Additionally, the rendered images are compared to images of comet \gls{67p} taken by the OSIRIS imager aboard the \textit{Rosetta} spacecraft. Figure \ref{fig:render_quali_67p} shows one image that represents all important features of \gls{67p}. A collection of several views of the comet \gls{81p}, also known as Wild 2, are shown in Figure \ref{fig:render_quali_81p}. \Gls{81p} was visited during the \textit{Stardust} mission \cite{Brownlee2003Stardust:Mission}.
>>>>>>> 12554d74

\begin{figure}[htb]
    \centering
        \begin{subfigure}[b]{0.48\textwidth}
            \centering
                \includegraphics[width=\textwidth]{doc/thesis/0_figures/procedural_terrain/50_10_Inst_2017-08-15T115755-845000.png}
            \caption{\SI{566}{\kilo\meter}.}
            \label{fig:render_quali_comparison_1}
        \end{subfigure}
        \\
        \begin{subfigure}[b]{0.48\textwidth}
            \centering
                \includegraphics[width=\textwidth]{doc/thesis/0_figures/procedural_terrain/50_10_Inst_2017-08-15T115855-260000.png}
            \caption{\SI{106}{\kilo\meter}.}
            \label{fig:render_quali_comparison_2}
        \end{subfigure}
    \caption{Surface of a \SI{10}{\kilo\meter} \gls{sssb} at the given distances.}
    \label{fig:render_quali_comparison}
\end{figure}

\begin{figure}[htb]
    \centering
    \includegraphics[width=.7\textwidth]{doc/thesis/0_figures/procedural_terrain/2963_Bennu.png}
<<<<<<< HEAD
    \caption{Four images of asteroid Bennu and a global surface mosaic. These images were taken by the PolyCam aboard the \textit{OSIRIS-REx} mission~\cite{FourExploration}.}
=======
    \caption{Four images of asteroid Bennu and a global surface mosaic. These images were taken by the PolyCam aboard the \textit{OSIRIS-REx} mission \cite{FourExploration}.}
>>>>>>> 12554d74
    \label{fig:render_quali_bennu}
\end{figure}

\begin{figure}[htb]
    \centering
    \includegraphics[width=.8\textwidth]{doc/thesis/0_figures/procedural_terrain/67P_CG.PNG}
    \caption{Representative image of comet \acrlong{67p}. This image was taken by the OSIRIS imager aboard the \textit{Rosetta} mission~\cite{OSIRISArchiveb}}.
    \label{fig:render_quali_67p}
\end{figure}

\begin{figure}[htb]
    \centering
    \includegraphics[width=.7\textwidth]{doc/thesis/0_figures/procedural_terrain/Wild2.jpg}
<<<<<<< HEAD
    \caption{Collection of images of comet \acrlong{81p} taken during the \textit{Stardust} mission by its navigation camera~\cite{StardustImages}.}
=======
    \caption{Collection of images of comet \acrlong{81p} taken during the \textit{Stardust} mission by its navigation camera \cite{StardustImages}.}
>>>>>>> 12554d74
    \label{fig:render_quali_81p}
\end{figure}

While all images exhibit show pits, the overall appearance of the rendered images resembles the smoother pits of Bennu better than the sharper pits of \gls{67p} or \gls{81p}. The overall looks of the rendered images resemble the real images of Bennu well. The rocks and boulders present on Bennu's surface are also visible in the rendered images. When comparing the rendered images to the image of \gls{67p} or \gls{81p}, the most pronounced difference are the jets. \Gls{sispo} does not contain a gas and dust model that would produce a coma or jets and therefore these are missing in the rendered images. While the surface of both comets also feature some rocks and boulders, it is more defined by ridge-like structures. This type of feature is missing in the rendered images. Hence, the rendering output of \gls{sispo} better represents asteroids than comets.

\subsubsection{Different Distances}
Through procedural terrain generation, \gls{sispo} produces results for a large range of encounter distances. Example images with different surface distances and \gls{sssb} sizes are shown in Figure~\ref{fig:img_procedural_10k}.

\begin{figure}[htb]
    \centering
        \begin{subfigure}[b]{0.75\textwidth}
            \centering
            \includegraphics[width=\textwidth]{doc/thesis/0_figures/procedural_terrain/50_10_Inst_2017-08-15T115755-845000.png}
            \caption{\SI{566}{\kilo\meter}.}
            \label{fig:img_procedural_500}
        \end{subfigure}
        \\
        \begin{subfigure}[b]{0.75\textwidth}
            \centering
            \includegraphics[width=\textwidth]{doc/thesis/0_figures/procedural_terrain/50_10_Inst_2017-08-15T115855-260000.png}
            \caption{\SI{106}{\kilo\meter}.}
            \label{fig:img_procedural_100}
        \end{subfigure}
    \caption{Surface of a \SI{10}{\kilo\meter} \gls{sssb} at the given distances.}
    \label{fig:img_procedural_10k}
\end{figure}

It is visible from Figure~\ref{fig:img_procedural_10k} that surface features and details do not degrade visually. Moving closer to the surface reveals more details, such as tiny bumps between larger structures which are not visible from larger distances. The visible quality of surface features is defined by the shader implementation. 

\subsubsection{Composition}
The composition process uses raw images rendered with Blender and produces photometrically calibrated images. An example set of four images consisting of two images before and after calibration is shown in Figure~\ref{fig:composition_before_after}. All four images were converted to \SI{8}{\bit} images. Two effects can be seen. First, the original images differ in there overall brightness. This difference is removed by the calibration. Secondly, images become brighter by the calibration process. 

\begin{figure}[htb]
    \centering
        \begin{subfigure}[b]{0.48\textwidth}
            \centering
                \includegraphics[width=\textwidth]{doc/thesis/0_figures/rendering_lighting/SssbOnly_2017-08-15T115858-281000.jpg}
                \caption{Image 1 before calibration.}
                \label{fig:composition_before_1}
        \end{subfigure}
        \begin{subfigure}[b]{0.48\textwidth}
            \centering
                \includegraphics[width=\textwidth]{doc/thesis/0_figures/rendering_lighting/SssbOnly_2017-08-15T115859-288000.jpg}
                \caption{Image 2 before calibration.}
                \label{fig:composition_before_2}
        \end{subfigure}
        \\
        \begin{subfigure}[b]{0.48\textwidth}
            \centering
                \includegraphics[width=\textwidth]{doc/thesis/0_figures/rendering_lighting/Inst_2017-08-15T115858-281000.png}
                \caption{Image 1 after calibration.}
                \label{fig:composition_after_1}
        \end{subfigure}
        \begin{subfigure}[b]{0.48\textwidth}
            \centering
                \includegraphics[width=\textwidth]{doc/thesis/0_figures/rendering_lighting/Inst_2017-08-15T115859-288000.png}
                \caption{Image 2 after calibration.}
                \label{fig:composition_after_2}
        \end{subfigure}
        \caption{Two images of a flyby, image 2 is one second after image 1, before and after the composition process. The nucleus is much brighter than background stars thus no stars visible in these images after calibration.}
        \label{fig:composition_before_after}
\end{figure}

<<<<<<< HEAD
% As Figures~\ref{fig:composition_after_1} and \ref{fig:composition_after_2} show, the composition properly calibrates the overall brightness of different images. However, there are sometimes darker and brighter patches within images that are not yet calibrated properly. Figure 
=======
% As Figures \ref{fig:composition_after_1} and \ref{fig:composition_after_2} show, the composition properly calibrates the overall brightness of different images. However, there are sometimes darker and brighter patches within images that are not yet calibrated properly. Figure 
>>>>>>> 12554d74

% \begin{figure}[htb]
%     \centering
%         \begin{subfigure}[b]{0.32\textwidth}
%             \centering
%             \includegraphics[width=\textwidth]{doc/thesis/0_figures/composition_varying_brightness/Inst_2017-08-15T115803-901000.png}
%             \label{fig:composition_varying_1}
%         \end{subfigure}
%         \begin{subfigure}[b]{0.32\textwidth}
%             \centering
%             \includegraphics[width=\textwidth]{doc/thesis/0_figures/composition_varying_brightness/Inst_2017-08-15T115804-908000.png}
%             \label{fig:composition_varying_2}
%         \end{subfigure}
%         \begin{subfigure}[b]{0.32\textwidth}
%             \centering
%             \includegraphics[width=\textwidth]{doc/thesis/0_figures/composition_varying_brightness/Inst_2017-08-15T115805-915000.png}
%             \label{fig:composition_varying_3}
%         \end{subfigure}
%     \caption{Varying brightness of patches on the \gls{sssb} surface.}
%     \label{fig:composition_varying}
% \end{figure}

\subsubsection{Rendering Problems} \label{sec:render_problems}
<<<<<<< HEAD
Rendering a fly-by scenario with a \SI{10}{\kilo\meter} \gls{sssb} created artefacts in the images. Figure~\ref{fig:render_artefacts} shows renders from flybys with different closest distances from the nucleus. All three images are the raw output from rendering, before composition. The images show a stripe, a darker patch across the \gls{sssb} with sharp brightness transitions. Moreover, the stripe is at the same location across the \gls{sssb} in all three images. This type of artefact does not appear for other \gls{sssb} sizes. The most likely explanation are errors while scaling the nucleus from the original \SI{1}{\kilo\meter} to the \SI{10}{\kilo\meter} model.
=======
Rendering a fly-by scenario with a \SI{10}{\kilo\meter} \gls{sssb} created artefacts in the images. Figure \ref{fig:render_artefacts} shows renders from flybys with different closest distances from the nucleus. All three images are the raw output from rendering, before composition. The images show a stripe, a darker patch across the \gls{sssb} with sharp brightness transitions. Moreover, the stripe is at the same location across the \gls{sssb} in all three images. This type of artefact does not appear for other \gls{sssb} sizes. The most likely explanation are errors while scaling the nucleus from the original \SI{1}{\kilo\meter} to the \SI{10}{\kilo\meter} model.
>>>>>>> 12554d74
\begin{figure}[htb]
    \centering
        \begin{subfigure}[b]{0.32\textwidth}
            \centering
            \includegraphics[width=\textwidth]{doc/thesis/0_figures/rendering_artefacts/50_10_SssbOnly_2017-08-15T115845-190000.jpg}
            \caption{\SI{50}{\kilo\meter}.}
            \label{fig:render_artefacts_50}
        \end{subfigure}
        \begin{subfigure}[b]{0.32\textwidth}
            \centering
            \includegraphics[width=\textwidth]{doc/thesis/0_figures/rendering_artefacts/200_10_SssbOnly_2017-08-15T115845-190000.jpg}
            \caption{\SI{200}{\kilo\meter}.}
            \label{fig:render_artefacts_200}
        \end{subfigure}
        \begin{subfigure}[b]{0.32\textwidth}
            \centering
            \includegraphics[width=\textwidth]{doc/thesis/0_figures/rendering_artefacts/400_10_SssbOnly_2017-08-15T115845-190000.jpg}
            \caption{\SI{400}{\kilo\meter}.}
            \label{fig:render_artefacts_400}
        \end{subfigure}
    \caption{Surface of a \SI{10}{\kilo\meter} \gls{sssb} for flybys with the given closest approach distance. Rendering artefacts, the stripes, are clearly visible in all three images.}
    \label{fig:render_artefacts}
\end{figure}

<<<<<<< HEAD
A second problem occurred in a scenario with \SI{50}{\kilo\meter} minimum distance and a \SI{1}{\kilo\meter} \gls{sssb}. A single image was found to be darker than all other images in the data set. A series of three images is shown in Figure~\ref{fig:render_dark}, with the middle image being darker despite one small patch of pixels. In total, three pixels are much brighter than any other pixel in the image. These are so-called \textit{fireflies}~\cite{Valenza2015BlenderCookbook}. Figure~\ref{fig:render_dark} contains composed images for better visibility of the artefact. However, the artefact also exists in the raw image hence it is a rendering artefact and not introduced by the composition process. No second image with the same issue was found in any other data set therefore the problem was not investigated further.
=======
A second problem occurred in a scenario with \SI{50}{\kilo\meter} minimum distance and a \SI{1}{\kilo\meter} \gls{sssb}. A single image was found to be darker than all other images in the data set. A series of three images is shown in Figure \ref{fig:render_dark}, with the middle image being darker despite one small patch of pixels. In total, three pixels are much brighter than any other pixel in the image. These are so-called \textit{fireflies} \cite{Valenza2015BlenderCookbook}. Figure \ref{fig:render_dark} contains composed images for better visibility of the artefact. However, the artefact also exists in the raw image hence it is a rendering artefact and not introduced by the composition process. No second image with the same issue was found in any other data set therefore the problem was not investigated further.
>>>>>>> 12554d74

\begin{figure}[htb]
    \centering
        \begin{subfigure}[b]{0.32\textwidth}
            \centering
            \includegraphics[width=\textwidth]{doc/thesis/0_figures/composition_darkening/50km_Inst_2017-08-15T115816-993000_center.png}
            \label{fig:render_dark_1}
        \end{subfigure}
        \begin{subfigure}[b]{0.32\textwidth}
            \centering
            \includegraphics[width=\textwidth]{doc/thesis/0_figures/composition_darkening/Inst_2017-08-15T115818-000000_center.png}
            \label{fig:render_dark_2}
        \end{subfigure}
        \begin{subfigure}[b]{0.32\textwidth}
            \centering
            \includegraphics[width=\textwidth]{doc/thesis/0_figures/composition_darkening/Inst_2017-08-15T115819-007000_center.png}
            \label{fig:render_dark_3}
        \end{subfigure}
<<<<<<< HEAD
    \caption{Darkening of overall \gls{sssb} body due to three pixel being much brighter, also referred to as \textit{fireflies}. All three images are composed images for better visibility of the artefact. The images are cropped to show the \gls{sssb} nucleus up close.}
=======
    \caption{Darkening of overall \gls{sssb} body due to three pixel being much brighter. All three images are composed images for better visibility of the artefact. The images are cropped to show the \gls{sssb} nucleus up close.}
>>>>>>> 12554d74
    \label{fig:render_dark}
\end{figure}

\subsection{Compression} \label{sec:results_comp}
<<<<<<< HEAD
The \gls{sispo} software package was used to study the effects of compression in different scenarios. The scenarios are presented in Table~\ref{tab:sim_params}. Two compression algorithms were used to study compression effects. The \gls{png} format was used because of its wide support among different software packages and \gls{jp2}. Scenarios with varying \gls{sssb} nucleus sizes and flyby distance were simulated. 
=======
The \gls{sispo} software package was used to study the effects of compression in different scenarios. The scenarios are presented in Table \ref{tab:sim_params}. Two compression algorithms were used to study compression effects. The \gls{png} format was used because of its wide support among different software packages and \gls{jp2}. Scenarios with varying \gls{sssb} nucleus sizes and flyby distance were simulated. 
>>>>>>> 12554d74
Comparison of the different compression algorithms is based on several output parameters. The data size of the compressed image series, the number of points in the dense reconstructed point cloud, the number of vertices and the number of faces of the refined reconstructed model. These outputs relate well to the level of detail of the rendered images, since \gls{sfm} algorithms rely on surface details for reconstruction.

\begin{table}[htb]
    \centering
    \caption{Simulation parameters used for investigating capabilities of \gls{sispo}. For each scenario \gls{png}, \gls{jp2} quality 1000, quality 100, quality 10 and quality 1 compression methods were used to investigate the effects of compression.}
    \label{tab:sim_params}
    \begin{tabular}{l|lll}
        Scenario ID  & \gls{sssb} Size \SI{}{\kilo\meter} & Encounter Distance \SI{}{\kilo\meter} & Number of Images \\ \hline
        1 & 1  & 50  & 120\\
        2 & 1  & 100 & 120\\
        3 & 1  & 200 & 120\\
        4 & 1  & 400 & 120\\
        5 & 1  & 50  & 30\\
        6 & 1  & 100 & 30\\
        7 & 1  & 200 & 30\\
        8 & 1  & 400 & 30\\
        9 & 10 & 50  & 30\\
    \end{tabular}
\end{table}

\subsubsection{Image Quality Comparison} \label{sec:img_quali_comp}
<<<<<<< HEAD
To compare the image quality after different levels of compression, a specific image is selected which is compressed to different levels. Since reconstruction is mostly influenced by surface features, a scene with a distance of \SI{50}{\kilo\meter} was selected for comparison. To better show the artefacts created by compression, the highlighted area in Figure~\ref{fig:img_quality_frame} was studied up closer.
=======
To compare the image quality after different levels of compression, a specific image is selected which is compressed to different levels. Since reconstruction is mostly influenced by surface features, a scene with a distance of \SI{50}{\kilo\meter} was selected for comparison. To better show the artefacts created by compression, the highlighted area in Figure \ref{fig:img_quality_frame} was studied up closer.
>>>>>>> 12554d74

\begin{figure}[htb]
    \centering
    \includegraphics[width=.7\textwidth]{doc/thesis/0_figures/compare_quality/set1/framed/jp2_1000_frame.png}
    \caption{Scene used for quality comparison. Highlighted in red is the area studied up closer. The specific area was selected since it includes a wide range of colours and various sized surface features.}
    \label{fig:img_quality_frame}
\end{figure}

<<<<<<< HEAD
Figure~\ref{fig:img_quality_comp} shows series of close-up views of rendered images at different levels of compression and one \gls{png} image as reference. The high quality level images do not show any difference to the \gls{png} image. Figure~\ref{fig:img_quality_5} shows a minor visible difference to the lossless compressed image. Only image~\ref{fig:img_quality_1} contains clearly visible compression artefacts.
=======
Figure \ref{fig:img_quality_comp} shows series of close-up views of rendered images at different levels of compression and one \gls{png} image as reference. The high quality level images do not show any difference to the \gls{png} image. Figure \ref{fig:img_quality_5} shows a minor visible difference to the lossless compressed image. Only image \ref{fig:img_quality_1} contains clearly visible compression artefacts.
>>>>>>> 12554d74

\begin{figure}[htb]
    \centering
        \begin{subfigure}[b]{0.44\textwidth}
            \centering
            \includegraphics[width=\textwidth]{doc/thesis/0_figures/compare_quality/set1/center/jp2_1_center.png}
            \caption{\gls{jp2} quality 1.}
            \label{fig:img_quality_1}
        \end{subfigure}
        \begin{subfigure}[b]{0.44\textwidth}
            \centering
            \includegraphics[width=\textwidth]{doc/thesis/0_figures/compare_quality/set1/center/jp2_5_center.png}
            \caption{\gls{jp2} quality 5.}
            \label{fig:img_quality_5}
        \end{subfigure}
        \\
        \begin{subfigure}[b]{0.44\textwidth}
            \centering
            \includegraphics[width=\textwidth]{doc/thesis/0_figures/compare_quality/set1/center/jp2_10_center.png}
            \caption{\gls{jp2} quality 10.}
            \label{fig:img_quality_10}
        \end{subfigure}
        \begin{subfigure}[b]{0.44\textwidth}
            \centering
            \includegraphics[width=\textwidth]{doc/thesis/0_figures/compare_quality/set1/center/jp2_100_center.png}
            \caption{\gls{jp2} quality 100.}
            \label{fig:img_quality_100}
        \end{subfigure}
        \\
        \begin{subfigure}[b]{0.44\textwidth}
            \centering
            \includegraphics[width=\textwidth]{doc/thesis/0_figures/compare_quality/set1/center/jp2_1000_center.png}
            \caption{\gls{jp2} quality 1000.}
            \label{fig:img_quality_1000}
        \end{subfigure}
        \begin{subfigure}[b]{0.44\textwidth}
            \centering
            \includegraphics[width=\textwidth]{doc/thesis/0_figures/compare_quality/set1/center/png_center.png}
            \caption{\gls{png}}
            \label{fig:img_quality_png}
        \end{subfigure}
    \caption{Close-up images with different level of compression using \gls{jp2} and one \gls{png}.}
    \label{fig:img_quality_comp}
\end{figure}

<<<<<<< HEAD
Difference images and histograms are used to further investigate the effects of compression further. Difference images take the L2-norm of the \gls{rgb} values of each pixel and subtract them from the respective value of the \gls{png} image. The result is a difference image showing the L2-norm differences through a colour scale. For the histograms the zero values were removed to only show differences. Therefore, the total number of pixels and the percentage compared to the original that were used for the histogram are given as well. Difference images and histograms are analysed for the overall image in Figure~\ref{fig:img_quality_frame} and for the highlighted area. The overall difference images and their histograms are shown in Figures~\ref{fig:img_quality_heatmap} and \ref{fig:img_quality_histogram} respectively. The difference images and their histograms for the close-ups are shown in Figures~\ref{fig:img_quality_center_heatmap} and \ref{fig:img_quality_center_histogram}.
=======
Difference images and histograms are used to further investigate the effects of compression further. Difference images take the L2-norm of the \gls{rgb} values of each pixel and subtract them from the respective value of the \gls{png} image. The result is a difference image showing the L2-norm differences through a colour scale. For the histograms the zero values were removed to only show differences. Therefore, the total number of pixels and the percentage compared to the original that were used for the histogram are given as well. Difference images and histograms are analysed for the overall image in Figure~\ref{fig:img_quality_frame} and for the highlighted area. The overall difference images and their histograms are shown in Figures \ref{fig:img_quality_heatmap} and \ref{fig:img_quality_histogram} respectively. The difference images and their histograms for the close-ups are shown in Figures \ref{fig:img_quality_center_heatmap} and \ref{fig:img_quality_center_histogram}.
>>>>>>> 12554d74

\begin{figure}[htb]
    \centering
        \begin{subfigure}[b]{0.49\textwidth}
            \centering
            \includegraphics[width=\textwidth]{doc/thesis/0_figures/compare_quality/set1/heatmap/jp2_1_diff_heatmap.png}
            \caption{\gls{jp2} quality 1.}
            \label{fig:img_quality_heatmap_1}
        \end{subfigure}
        \begin{subfigure}[b]{0.49\textwidth}
            \centering
            \includegraphics[width=\textwidth]{doc/thesis/0_figures/compare_quality/set1/heatmap/jp2_5_diff_heatmap.png}
            \caption{\gls{jp2} quality 5.}
            \label{fig:img_quality_heatmap_5}
        \end{subfigure}
        \\
        \begin{subfigure}[b]{0.49\textwidth}
            \centering
            \includegraphics[width=\textwidth]{doc/thesis/0_figures/compare_quality/set1/heatmap/jp2_10_diff_heatmap.png}
            \caption{\gls{jp2} quality 10.}
            \label{fig:img_quality_heatmap_10}
        \end{subfigure}
        \begin{subfigure}[b]{0.49\textwidth}
            \centering
            \includegraphics[width=\textwidth]{doc/thesis/0_figures/compare_quality/set1/heatmap/jp2_100_diff_heatmap.png}
            \caption{\gls{jp2} quality 100.}
            \label{fig:img_quality_heatmap_100}
        \end{subfigure}
        \\
        \begin{subfigure}[b]{0.49\textwidth}
            \centering
            \includegraphics[width=\textwidth]{doc/thesis/0_figures/compare_quality/set1/heatmap/jp2_1000_diff_heatmap.png}
            \caption{\gls{jp2} quality 1000.}
            \label{fig:img_quality_heatmap_1000}
        \end{subfigure}
        \begin{subfigure}[b]{0.49\textwidth}
            \centering
            \includegraphics[width=\textwidth]{doc/thesis/0_figures/compare_quality/set1/heatmap/png_diff_heatmap.png}
            \caption{\gls{png}}
            \label{fig:img_quality_heatmap_png}
        \end{subfigure}
    \caption{Difference images of overall images with varying levels of compression using \gls{jp2} and one \gls{png}.}
    \label{fig:img_quality_heatmap}
\end{figure}

\begin{figure}[htb]
    \centering
        \begin{subfigure}[b]{0.49\textwidth}
            \centering
            \includegraphics[width=\textwidth]{doc/thesis/0_figures/compare_quality/set1/histograms/jp2_1_diff_histogram.png}
            \caption{\gls{jp2} quality 1.}
            \label{fig:img_quality_histogram_1}
        \end{subfigure}
        \begin{subfigure}[b]{0.49\textwidth}
            \centering
            \includegraphics[width=\textwidth]{doc/thesis/0_figures/compare_quality/set1/histograms/jp2_5_diff_histogram.png}
            \caption{\gls{jp2} quality 5.}
            \label{fig:img_quality_histogram_5}
        \end{subfigure}
        \\
        \begin{subfigure}[b]{0.49\textwidth}
            \centering
            \includegraphics[width=\textwidth]{doc/thesis/0_figures/compare_quality/set1/histograms/jp2_10_diff_histogram.png}
            \caption{\gls{jp2} quality 10.}
            \label{fig:img_quality_histogram_10}
        \end{subfigure}
        \begin{subfigure}[b]{0.49\textwidth}
            \centering
            \includegraphics[width=\textwidth]{doc/thesis/0_figures/compare_quality/set1/histograms/jp2_100_diff_histogram.png}
            \caption{\gls{jp2} quality 100.}
            \label{fig:img_quality_histogram_100}
        \end{subfigure}
        \\
        \begin{subfigure}[b]{0.49\textwidth}
            \centering
            \includegraphics[width=\textwidth]{doc/thesis/0_figures/compare_quality/set1/histograms/jp2_1000_diff_histogram.png}
            \caption{\gls{jp2} quality 1000.}
            \label{fig:img_quality_histogram_1000}
        \end{subfigure}
        \begin{subfigure}[b]{0.49\textwidth}
            \centering
            \includegraphics[width=\textwidth]{doc/thesis/0_figures/compare_quality/set1/histograms/png_diff_histogram.png}
            \caption{\gls{png}}
            \label{fig:img_quality_histogram_png}
        \end{subfigure}
    \caption{Histograms of overall difference images with varying levels of compression using \gls{jp2} and one \gls{png}.}
    \label{fig:img_quality_histogram}
\end{figure}

\begin{figure}[htb]
    \centering
        \begin{subfigure}[b]{0.49\textwidth}
            \centering
            \includegraphics[width=\textwidth]{doc/thesis/0_figures/compare_quality/set1/heatmap/jp2_1_center_diff_heatmap.png}
            \caption{\gls{jp2} quality 1.}
            \label{fig:img_quality_center_heatmap_1}
        \end{subfigure}
        \begin{subfigure}[b]{0.49\textwidth}
            \centering
            \includegraphics[width=\textwidth]{doc/thesis/0_figures/compare_quality/set1/heatmap/jp2_5_center_diff_heatmap.png}
            \caption{\gls{jp2} quality 5.}
            \label{fig:img_quality_center_heatmap_5}
        \end{subfigure}
        \\
        \begin{subfigure}[b]{0.49\textwidth}
            \centering
            \includegraphics[width=\textwidth]{doc/thesis/0_figures/compare_quality/set1/heatmap/jp2_10_center_diff_heatmap.png}
            \caption{\gls{jp2} quality 10.}
            \label{fig:img_quality_center_heatmap_10}
        \end{subfigure}
        \begin{subfigure}[b]{0.49\textwidth}
            \centering
            \includegraphics[width=\textwidth]{doc/thesis/0_figures/compare_quality/set1/heatmap/jp2_100_center_diff_heatmap.png}
            \caption{\gls{jp2} quality 100.}
            \label{fig:img_quality_center_heatmap_100}
        \end{subfigure}
        \\
        \begin{subfigure}[b]{0.49\textwidth}
            \centering
            \includegraphics[width=\textwidth]{doc/thesis/0_figures/compare_quality/set1/heatmap/jp2_1000_center_diff_heatmap.png}
            \caption{\gls{jp2} quality 1000.}
            \label{fig:img_quality_center_heatmap_1000}
        \end{subfigure}
        \begin{subfigure}[b]{0.49\textwidth}
            \centering
            \includegraphics[width=\textwidth]{doc/thesis/0_figures/compare_quality/set1/heatmap/png_center_diff_heatmap.png}
            \caption{\gls{png}}
            \label{fig:img_quality_center_heatmap_png}
        \end{subfigure}
    \caption{Difference images of close-ups with varying levels of compression using \gls{jp2} and one \gls{png}.}
    \label{fig:img_quality_center_heatmap}
\end{figure}

\begin{figure}[htb]
    \centering
        \begin{subfigure}[b]{0.49\textwidth}
            \centering
            \includegraphics[width=\textwidth]{doc/thesis/0_figures/compare_quality/set1/histograms/jp2_1_center_diff_histogram.png}
            \caption{\gls{jp2} quality 1.}
            \label{fig:img_quality_center_histogram_1}
        \end{subfigure}
        \begin{subfigure}[b]{0.49\textwidth}
            \centering
            \includegraphics[width=\textwidth]{doc/thesis/0_figures/compare_quality/set1/histograms/jp2_5_center_diff_histogram.png}
            \caption{\gls{jp2} quality 5.}
            \label{fig:img_quality_center_histogram_5}
        \end{subfigure}
        \\
        \begin{subfigure}[b]{0.49\textwidth}
            \centering
            \includegraphics[width=\textwidth]{doc/thesis/0_figures/compare_quality/set1/histograms/jp2_10_center_diff_histogram.png}
            \caption{\gls{jp2} quality 10.}
            \label{fig:img_quality_center_histogram_10}
        \end{subfigure}
        \begin{subfigure}[b]{0.49\textwidth}
            \centering
            \includegraphics[width=\textwidth]{doc/thesis/0_figures/compare_quality/set1/histograms/jp2_100_center_diff_histogram.png}
            \caption{\gls{jp2} quality 100.}
            \label{fig:img_quality_center_histogram_100}
        \end{subfigure}
        \\
        \begin{subfigure}[b]{0.49\textwidth}
            \centering
            \includegraphics[width=\textwidth]{doc/thesis/0_figures/compare_quality/set1/histograms/jp2_1000_center_diff_histogram.png}
            \caption{\gls{jp2} quality 1000.}
            \label{fig:img_quality_center_histogram_1000}
        \end{subfigure}
        \begin{subfigure}[b]{0.49\textwidth}
            \centering
            \includegraphics[width=\textwidth]{doc/thesis/0_figures/compare_quality/set1/histograms/png_center_diff_histogram.png}
            \caption{\gls{png}}
            \label{fig:img_quality_center_histogram_png}
        \end{subfigure}
    \caption{Histograms of close-up difference images with varying levels of compression using \gls{jp2} and one \gls{png}.}
    \label{fig:img_quality_center_histogram}
\end{figure}

The difference images for \gls{png} as well as their histograms are empty figures as expected since the \gls{png} image is the base line. Also the difference images for quality levels 100 and 1000 seem completely white, however the histograms reveal that there is a small number of pixels that were altered. 
<<<<<<< HEAD
Starting from quality level 10 and lower, compression starts having effect on the image quality. Generally, with lowering image quality the number of altered points and the magnitude of alteration increase as expected. Also, the effect of compression is stronger on the close-up images than on the overall images. This can be explained by the large black portion in these images since no stars are visible in the background due to short exposure times. For the overall images in Figures~\ref{fig:img_quality_heatmap_1}, \ref{fig:img_quality_heatmap_5} and \ref{fig:img_quality_heatmap_10} the differences resemble random noise. The histograms in Figures~\ref{fig:img_quality_histogram_1}, \ref{fig:img_quality_histogram_5} and \ref{fig:img_quality_histogram_10} show that the differences create a Gaussian distribution. While the histograms for the overall images and the close-ups have similar shapes, the difference images show a distinct difference. The overall difference images resemble random noise while the close-up images show some structures. In comparably flat areas the close-up difference images resemble white noise as well, however around surface features like boulders, the feature contours are clearly visible in the difference images meaning that the contours of these features are altered stronger than featureless areas.
The histograms in Figure~\ref{fig:img_quality_histogram_1}, \ref{fig:img_quality_histogram_5}, \ref{fig:img_quality_center_histogram_1} and \ref{fig:img_quality_center_histogram_5} seem to have more values below zero than above zero. A negative value reflects a higher value for the \gls{jp2} image compared to the \gls{png} image. It seems that images compressed with \gls{jp2} tend to become a brighter since the L2-norm of \gls{rgb} values relates to brightness.

\subsection{Reconstruction}
\gls{sispo} reconstructs using default parameters given in Table~\ref{tab:comp_settings}. \textit{refine\_options} is set to NONE to make \gls{sfm} algorithms more likely to converge. In space missions, the intrinsic camera parameters can be determined with sufficient accuracy before launch and therefore the parameters do not need to be optimised anymore.
=======
Starting from quality level 10 and lower, compression starts having effect on the image quality. Generally, with lowering image quality the number of altered points and the magnitude of alteration increase as expected. Also, the effect of compression is stronger on the close-up images than on the overall images. This can be explained by the large black portion in these images since no stars are visible in the background due to short exposure times. For the overall images in Figures \ref{fig:img_quality_heatmap_1}, \ref{fig:img_quality_heatmap_5} and \ref{fig:img_quality_heatmap_10} the differences resemble random noise. The histograms in Figures \ref{fig:img_quality_histogram_1}, \ref{fig:img_quality_histogram_5} and \ref{fig:img_quality_histogram_10} show that the differences create a Gaussian distribution. While the histograms for the overall images and the close-ups have similar shapes, the difference images show a distinct difference. The overall difference images resemble random noise while the close-up images show some structures. In comparably flat areas the close-up difference images resemble white noise as well, however around surface features like boulders, the feature contours are clearly visible in the difference images meaning that the contours of these features are altered stronger than featureless areas.
The histograms in Figure~\ref{fig:img_quality_histogram_1}, \ref{fig:img_quality_histogram_5}, \ref{fig:img_quality_center_histogram_1} and \ref{fig:img_quality_center_histogram_5} seem to have more values below zero than above zero. A negative value reflects a higher value for the \gls{jp2} image compared to the \gls{png} image. It seems that images compressed with \gls{jp2} tend to become a brighter since the L2-norm of \gls{rgb} values relates to brightness.

\subsection{Reconstruction}
\gls{sispo} reconstructs using default parameters given in Table \ref{tab:comp_settings}. \textit{refine\_options} is set to NONE to make \gls{sfm} algorithms more likely to converge. In space missions, the intrinsic camera parameters can be determined with sufficient accuracy before launch and therefore the parameters do not need to be optimised anymore.
>>>>>>> 12554d74

\begin{table}[htb]
    \centering
    \caption{Reconstruction Settings}
    \label{tab:comp_settings}
    \begin{tabular}{l|l}
        \textbf{Parameter Name} & \textbf{Value} \\ \hline
        export\_type       & obj   \\
        focal & 66667 \\
        cam\_model & \SI{1}{}     \\
        geo\_model & \SI{10}{\kilo\meter\per\second} \\
        num\_overlaps  & \SI{4}{} \\
        use\_prior & \SI{1}{} \\
        use\_upright & \SI{0}{} \\
        force\_compute & \SI{0}{} \\
        descriptor & SIFT \\
        d\_preset & ULTRA \\
        method & FASTCASCADEHASHINGL2 \\
        refine\_options & NONE \\
        reduce\_memory & 1
    \end{tabular}
\end{table}

\gls{sispo} is choosing which result of which reconstruction method to use based on the number of reconstructed points. Comparing the chosen algorithm with the input parameter reveals that the first incremental \gls{sfm} reconstruction performs better when the flyby distance is smaller while the second incremental \gls{sfm} algorithms performs better with farther flyby distances.

\subsubsection{Reconstructed Model Comparison}
<<<<<<< HEAD
\Gls{3d} models were reconstructed for most scenarios presented in Table~\ref{tab:sim_params}. When using \SI{120}{} images, reconstruction was successful in all cases but the highest compression and a \SI{400}{\kilo\meter} closest approach.
=======
\Gls{3d} models were reconstructed for most scenarios presented in Table \ref{tab:sim_params}. When using \SI{120}{} images, reconstruction was successful in all cases but the highest compression and a \SI{400}{\kilo\meter} closest approach.
>>>>>>> 12554d74
Generally the number of reconstructed points decreases with a decreasing \gls{sssb} size and an increasing closest distance, i.e. with decreasing visible size in the images.
The number of points in the densified point cloud range from approximately \SI{6e6}{} for a \SI{50}{\kilo\meter} flyby of a \SI{10}{\kilo\meter} \gls{sssb} to approximately \SI{2e3}{} for a \SI{400}{\kilo\meter} flyby of a \SI{1}{\kilo\meter} \gls{sssb}.

The reconstruction process creates a set of intermediate data products. Images taken from similar angles of each step, starting from the point cloud, and an example image from the data set used for the reconstruction are shown in Figure~\ref{fig:models_50_10}.

\begin{figure}[htb]
    \centering
        \begin{subfigure}[b]{0.42\textwidth}
            \centering
            \includegraphics[width=\textwidth,height=6.2cm]{doc/thesis/0_figures/models_quality/50_10/120_50_10_point1.png}
            \caption{Reconstructed point cloud.}
            \label{fig:models_50_10_point}
        \end{subfigure}
        \begin{subfigure}[b]{0.42\textwidth}
            \centering
            \includegraphics[width=\textwidth,height=6.2cm]{doc/thesis/0_figures/models_quality/50_10/120_50_10_dense1.png}
            \caption{Densified point cloud.}
            \label{fig:models_50_10_dense}
        \end{subfigure}
        \\
        \begin{subfigure}[b]{0.42\textwidth}
            \centering
            \includegraphics[width=\textwidth,height=6.2cm]{doc/thesis/0_figures/models_quality/50_10/120_50_10_mesh1.png}
            \caption{Meshed model.}
            \label{fig:models_50_10_mesh}
        \end{subfigure}
        \begin{subfigure}[b]{0.42\textwidth}
            \centering
            \includegraphics[width=\textwidth,height=6.2cm]{doc/thesis/0_figures/models_quality/50_10/120_50_10_refine1.png}
            \caption{Refined model.}
            \label{fig:models_50_10_refine}
        \end{subfigure}
        \\
        \begin{subfigure}[b]{0.42\textwidth}
            \centering
            \includegraphics[width=\textwidth,height=6.2cm]{doc/thesis/0_figures/models_quality/50_10/120_50_10_texture1.png}
            \caption{Textured model.}
            \label{fig:models_50_10_texture}
        \end{subfigure}
        \begin{subfigure}[b]{0.42\textwidth}
            \centering
            \includegraphics[width=\textwidth,height=6.2cm]{doc/thesis/0_figures/models_quality/50_10/120_50_10_img1.png}
            \caption{Example image of the data set.}
            \label{fig:models_50_10_img}
        \end{subfigure}
    \caption{Images showing intermediate steps of a reconstruction for a \SI{50}{\kilo\meter} flyby of a \SI{10}{\kilo\meter} \gls{sssb}. The stripe artefact described in Section~\ref{sec:render_problems} is visible in \ref{fig:models_50_10_point}.}
    \label{fig:models_50_10}
\end{figure}


\subsubsection{Compression Effects on reconstructed 3D Models}
To compare  quality of the reconstructed \gls{3d} models numerically, the number of points after densification, the number of vertices and the number of faces of the refined meshed model are compared for different levels of compression for the same simulation scenario. Using The number of points, vertices and faces are used because they faces depend on vertices which in turn depend on the number of points thus it is possible to analyse the amount of outliers in the point cloud compared to the \gls{3d} models. All values are normalised to the \gls{png} case to compare lossless compression against lossy compression with varying quality levels.

\begin{figure}[htb]
    \centering
        \begin{subfigure}[b]{0.49\textwidth}
            \centering
            \includegraphics[width=\textwidth]{doc/thesis/0_figures/recon/120i_50km_1k.png}
            \caption{}
            \label{fig:recon_120_50_1}
        \end{subfigure}
        \begin{subfigure}[b]{0.49\textwidth}
            \centering
            \includegraphics[width=\textwidth]{doc/thesis/0_figures/recon/120i_100km_1k.png}
            \caption{}
            \label{fig:recon_120_100_1}
        \end{subfigure}
        \\
        \begin{subfigure}[b]{0.49\textwidth}
            \centering
            \includegraphics[width=\textwidth]{doc/thesis/0_figures/recon/120i_200km_1k.png}
            \caption{}
            \label{fig:recon_120_200_1}
        \end{subfigure}
        \begin{subfigure}[b]{0.49\textwidth}
            \centering
            \includegraphics[width=\textwidth]{doc/thesis/0_figures/recon/120i_400km_1k.png}
            \caption{}
            \label{fig:recon_120_400_1}
        \end{subfigure}
    \caption{Bar graphs comparing output of reconstruction after image compression with varying quality levels for a \SI{1}{\kilo\meter} \gls{sssb}.}
    \label{fig:recon_stats_1}
\end{figure}

<<<<<<< HEAD
The most surprising result that is visible in Figure~\ref{fig:recon_stats_1} is that for the \SI{100}{\kilo\meter} case, the reconstruction results improved with higher degrees of compression. The artefacts introduced by compression create additional features for the \gls{sfm} algorithms. While the number of points for the lowest quality level in Figure~\ref{fig:recon_120_50_1} also has a higher point count than the \gls{png} case, the number of vertices and faces is much lower. Hence the densified point cloud contained a high number of outliers that could not be used for the meshed model. In contrast, in the \SI{400}{\kilo\meter} case, the compression deteriorated the quality of the reconstructed models substantially. Due to the small visual size of the \gls{sssb} nucleus, there is only a small number of usable features which are removed by compression. Only for the \SI{200}{\kilo\meter} case, the quality of the reconstructed \gls{3d} model decreases gradually with decreasing data size.
Figure~\ref{fig:recon_stats_1} shows that compression with \gls{jp2} quality levels 1000 and 100 do not differ much. For the \SI{100}{\kilo\meter} and \SI{200}{\kilo\meter} cases, even \gls{jp2} quality 10 has the same size as 100 and 1000. This can be explained with a high number of black pixels which can be compressed efficiently without losing information and a small visible nucleus size.
=======
The most surprising result that is visible in Figure \ref{fig:recon_stats_1} is that for the \SI{100}{\kilo\meter} case, the reconstruction results improved with higher degrees of compression. The artefacts introduced by compression create additional features for the \gls{sfm} algorithms. While the number of points for the lowest quality level in Figure \ref{fig:recon_120_50_1} also has a higher point count than the \gls{png} case, the number of vertices and faces is much lower. Hence the densified point cloud contained a high number of outliers that could not be used for the meshed model. In contrast, in the \SI{400}{\kilo\meter} case, the compression deteriorated the quality of the reconstructed models substantially. Due to the small visual size of the \gls{sssb} nucleus, there is only a small number of usable features which are removed by compression. Only for the \SI{200}{\kilo\meter} case, the quality of the reconstructed \gls{3d} model decreases gradually with decreasing data size.
Figure \ref{fig:recon_stats_1} shows that compression with \gls{jp2} quality levels 1000 and 100 do not differ much. For the \SI{100}{\kilo\meter} and \SI{200}{\kilo\meter} cases, even \gls{jp2} quality 10 has the same size as 100 and 1000. This can be explained with a high number of black pixels which can be compressed efficiently without losing information and a small visible nucleus size.
>>>>>>> 12554d74

\begin{figure}[htb]
    \centering
        \begin{subfigure}[b]{0.49\textwidth}
            \centering
            \includegraphics[width=\textwidth]{doc/thesis/0_figures/recon/120i_50km_10k.png}
            \caption{}
            \label{fig:recon_120_50_10}
        \end{subfigure}
        \begin{subfigure}[b]{0.49\textwidth}
            \centering
            \includegraphics[width=\textwidth]{doc/thesis/0_figures/recon/120i_100km_10k.png}
            \caption{}
            \label{fig:recon_120_100_10}
        \end{subfigure}
        \\
        \begin{subfigure}[b]{0.49\textwidth}
            \centering
            \includegraphics[width=\textwidth]{doc/thesis/0_figures/recon/120i_200km_10k.png}
            \caption{}
            \label{fig:recon_120_200_10}
        \end{subfigure}
        \begin{subfigure}[b]{0.49\textwidth}
            \centering
            \includegraphics[width=\textwidth]{doc/thesis/0_figures/recon/120i_400km_10k.png}
            \caption{}
            \label{fig:recon_120_400_10}
        \end{subfigure}
    \caption{Bar graphs comparing output of reconstruction after image compression with varying quality levels for a \SI{10}{\kilo\meter} \gls{sssb}.}
    \label{fig:recon_stats_10}
\end{figure}

<<<<<<< HEAD
The data sizes for the four data sets in Figure~\ref{fig:recon_stats_10} decrease with each decreasing quality level, i.e. most images contain the \gls{sssb} nucleus to a large extent. Surprisingly, the \gls{jp2} quality 10 data sets contain the highest number of faces after reconstruction. As described in Section~\ref{sec:render_problems}, rendered images with a \SI{10}{\kilo\meter} \gls{sssb} contain stripes. These cause problems for the \gls{sfm} algorithms since the sharp brightness transitions create many false positives as seen in Figure~\ref{}. Compression reduces the effect of this issue, hence the data sets with quality 5 contain the best \gls{3d}~models. Additionally, the brightening effect by compression described at the end of Section~\ref{sec:img_quali_comp} might improve reconstruction for more compressed images since more features might be detected or detected features might be less likely to be considered outliers.
=======
The data sizes for the four data sets in Figure \ref{fig:recon_stats_10} decrease with each decreasing quality level, i.e. most images contain the \gls{sssb} nucleus to a large extent. Surprisingly, the \gls{jp2} quality 10 data sets contain the highest number of faces after reconstruction. As described in Section~\ref{sec:render_problems}, rendered images with a \SI{10}{\kilo\meter} \gls{sssb} contain stripes. These cause problems for the \gls{sfm} algorithms since the sharp brightness transitions create many false positives as seen in Figure~\ref{}. Compression reduces the effect of this issue, hence the data sets with quality 5 contain the best \gls{3d}~models. Additionally, the brightening effect by compression described at the end of Section~\ref{sec:img_quali_comp} might improve reconstruction for more compressed images since more features might be detected or detected features might be less likely to be considered outliers.
>>>>>>> 12554d74

Comparing the graphs in Figure~\ref{fig:recon_stats_1} to those in Figure~\ref{fig:recon_stats_10} reveals that the size of the \gls{jp2} quality 1 data sets are bigger for the \SI{1}{\kilo\meter} \gls{sssb} compared to the \SI{10}{\kilo\meter} \gls{sssb}. This is best explained by a larger black portion in the \SI{1}{\kilo\meter} case because the black area is well compressed for \gls{png} already. For the \SI{10}{\kilo\meter} data set, \gls{png} cannot compress the data much because the images are covered by the \gls{sssb} to a big extent.

\subsubsection{Reconstruction Limits}
Reconstructing the \gls{sssb} nucleus for a range of flyby scenarios allows to show some of the limits of the reconstruction pipeline.

Closer seems not to be a problem, farther away means less and less features. \SI{400}{\kilo\meter} worked with \SI{1}{\kilo\meter} \gls{sssb}. 
\SI{0.1}{\kilo\meter} worked until \SI{100}{\kilo\meter} closest approach.


\subsubsection{Reconstruction Algorithms}
Since \gls{sispo} uses three different \gls{sfm} algorithms, it is investigated which algorithm is most successful under which parameter set.

\begin{table}[htb]
    \centering
    \caption{\Gls{sfm} algorithm with most reconstructed points for each scenario.}
    \label{tab:recon_best_algo}
    \resizebox{\textwidth}{!}{%
    \begin{tabular}{l|lllll}
<<<<<<< HEAD
        \begin{tabular}[c]{@{}l@{}}Compression/\\ Distance [km]\end{tabular} &\gls{png} & \gls{jp2} 1000 & \gls{jp2} 100 & \gls{jp2} 10 & \gls{jp2} 1 \\ \hline
=======
        \begin{tabular}[c]{@{}l@{}}Compression/\\ Distance [km]\end{tabular} & PNG & JP2 1000 & JP2 100 & JP2 10 & JP2 1 \\ \hline
>>>>>>> 12554d74
        50 & \cellcolor[HTML]{9698ED}Seq1 & \cellcolor[HTML]{9698ED}Seq1 & \cellcolor[HTML]{9698ED}Seq1 & \cellcolor[HTML]{9698ED}Seq1 & \cellcolor[HTML]{9698ED}Seq1 \\
        100 & \cellcolor[HTML]{FFCC67}Seq2 & \cellcolor[HTML]{9698ED}Seq1 & \cellcolor[HTML]{9698ED}Seq1 & \cellcolor[HTML]{9698ED}Seq1 & \cellcolor[HTML]{FFCC67}Seq2 \\
        200 & \cellcolor[HTML]{FFCC67}Seq2 & \cellcolor[HTML]{FFCC67}Seq2 & \cellcolor[HTML]{FFCC67}Seq2 & \cellcolor[HTML]{FFCC67}Seq2 & \cellcolor[HTML]{FFCC67}Seq2 \\
        400 & \cellcolor[HTML]{FFCC67}Seq2 & \cellcolor[HTML]{FFCC67}Seq2 & \cellcolor[HTML]{FFCC67}Seq2 & \cellcolor[HTML]{FFCC67}Seq2 & ---
    \end{tabular}%
    }
\end{table}

%\cellcolor[HTML]{C0C0C0}

While the global \gls{sfm} algorithm was able to reconstruct a point cloud in various cases, it created only once the best output, for a \SI{400}{\kilo\meter} flyby of a \SI{10}{\kilo\meter} \gls{sssb}. The number of points in the reconstructed point cloud of the incremental \gls{sfm} algorithms exceeded those of the global \gls{sfm} algorithm in the other cases.

\subsection{Overall Performance}
\gls{sispo} was executed on a machine running Linux Ubuntu 18.04.03 LTS, \SI{16}{\giga\byte} of \gls{ram}, Intel\textsuperscript{\textregistered}~Core\texttrademark~i7-8700 processor with \SI{6}{} cores and an NVIDIA\textsuperscript{\textregistered}~GeForce GTX 1080 with \SI{8}{\giga\byte} memory. The performance assessment of a complete \gls{sispo} run shows that the most time consuming part is rendering. 
A test case with an encounter distance of \SI{50}{\kilo\meter}, a relative velocity of \SI{30}{\kilo\meter\per\second} and \SI{120}{} images is investigated. The complete statistics are presented in Appendix \ref{sec:app_performance}. The total execution time is \SI{41849.938}{\second}. The time spent rendering is \SI{40617.382}{\second}, approximately \SI{97}{\percent} of the overall total. The time spent reconstructing was \SI{785.949}{\second}, approximately \SI{2}{\percent} of the overall total. Hence, after the first profiling of the end-to-end processing pipeline, the Python code was not developed to reduce execution time since \SI{99}{\percent} of the execution time stem from time spent outside the Python code.<|MERGE_RESOLUTION|>--- conflicted
+++ resolved
@@ -62,11 +62,7 @@
 \end{table}
 
 \subsubsection{Image Comparison}
-<<<<<<< HEAD
 In a first step, the overall image quality is compared visually to real images. A set of images at different distances of nuclei with different sizes is depicted in Figure~\ref{fig:render_quali_comparison}. A set of five images from asteroid Bennu taken by the PolyCam aboard the \textit{OSIRIS-REx} mission is shown in Figure~\ref{fig:render_quali_bennu}. Additionally, the rendered images are compared to images of comet \gls{67p} taken by the OSIRIS imager aboard the \textit{Rosetta} spacecraft. Figure~\ref{fig:render_quali_67p} shows one image that represents all important features of \gls{67p}. A collection of several views of the comet \gls{81p}, also known as Wild 2, are shown in Figure~\ref{fig:render_quali_81p}. \Gls{81p} was visited during the \textit{Stardust} mission~\cite{Brownlee2003Stardust:Mission}.
-=======
-In a first step, the overall image quality is compared visually to real images. A set of images at different distances of nuclei with different sizes is depicted in Figure \ref{fig:render_quali_comparison}. A set of five images from asteroid Bennu taken by the PolyCam aboard the \textit{OSIRIS-REx} mission is shown in Figure \ref{fig:render_quali_bennu}. Additionally, the rendered images are compared to images of comet \gls{67p} taken by the OSIRIS imager aboard the \textit{Rosetta} spacecraft. Figure \ref{fig:render_quali_67p} shows one image that represents all important features of \gls{67p}. A collection of several views of the comet \gls{81p}, also known as Wild 2, are shown in Figure \ref{fig:render_quali_81p}. \Gls{81p} was visited during the \textit{Stardust} mission \cite{Brownlee2003Stardust:Mission}.
->>>>>>> 12554d74
 
 \begin{figure}[htb]
     \centering
@@ -90,11 +86,7 @@
 \begin{figure}[htb]
     \centering
     \includegraphics[width=.7\textwidth]{doc/thesis/0_figures/procedural_terrain/2963_Bennu.png}
-<<<<<<< HEAD
     \caption{Four images of asteroid Bennu and a global surface mosaic. These images were taken by the PolyCam aboard the \textit{OSIRIS-REx} mission~\cite{FourExploration}.}
-=======
-    \caption{Four images of asteroid Bennu and a global surface mosaic. These images were taken by the PolyCam aboard the \textit{OSIRIS-REx} mission \cite{FourExploration}.}
->>>>>>> 12554d74
     \label{fig:render_quali_bennu}
 \end{figure}
 
@@ -108,11 +100,7 @@
 \begin{figure}[htb]
     \centering
     \includegraphics[width=.7\textwidth]{doc/thesis/0_figures/procedural_terrain/Wild2.jpg}
-<<<<<<< HEAD
     \caption{Collection of images of comet \acrlong{81p} taken during the \textit{Stardust} mission by its navigation camera~\cite{StardustImages}.}
-=======
-    \caption{Collection of images of comet \acrlong{81p} taken during the \textit{Stardust} mission by its navigation camera \cite{StardustImages}.}
->>>>>>> 12554d74
     \label{fig:render_quali_81p}
 \end{figure}
 
@@ -176,11 +164,7 @@
         \label{fig:composition_before_after}
 \end{figure}
 
-<<<<<<< HEAD
 % As Figures~\ref{fig:composition_after_1} and \ref{fig:composition_after_2} show, the composition properly calibrates the overall brightness of different images. However, there are sometimes darker and brighter patches within images that are not yet calibrated properly. Figure 
-=======
-% As Figures \ref{fig:composition_after_1} and \ref{fig:composition_after_2} show, the composition properly calibrates the overall brightness of different images. However, there are sometimes darker and brighter patches within images that are not yet calibrated properly. Figure 
->>>>>>> 12554d74
 
 % \begin{figure}[htb]
 %     \centering
@@ -204,11 +188,7 @@
 % \end{figure}
 
 \subsubsection{Rendering Problems} \label{sec:render_problems}
-<<<<<<< HEAD
 Rendering a fly-by scenario with a \SI{10}{\kilo\meter} \gls{sssb} created artefacts in the images. Figure~\ref{fig:render_artefacts} shows renders from flybys with different closest distances from the nucleus. All three images are the raw output from rendering, before composition. The images show a stripe, a darker patch across the \gls{sssb} with sharp brightness transitions. Moreover, the stripe is at the same location across the \gls{sssb} in all three images. This type of artefact does not appear for other \gls{sssb} sizes. The most likely explanation are errors while scaling the nucleus from the original \SI{1}{\kilo\meter} to the \SI{10}{\kilo\meter} model.
-=======
-Rendering a fly-by scenario with a \SI{10}{\kilo\meter} \gls{sssb} created artefacts in the images. Figure \ref{fig:render_artefacts} shows renders from flybys with different closest distances from the nucleus. All three images are the raw output from rendering, before composition. The images show a stripe, a darker patch across the \gls{sssb} with sharp brightness transitions. Moreover, the stripe is at the same location across the \gls{sssb} in all three images. This type of artefact does not appear for other \gls{sssb} sizes. The most likely explanation are errors while scaling the nucleus from the original \SI{1}{\kilo\meter} to the \SI{10}{\kilo\meter} model.
->>>>>>> 12554d74
 \begin{figure}[htb]
     \centering
         \begin{subfigure}[b]{0.32\textwidth}
@@ -233,11 +213,7 @@
     \label{fig:render_artefacts}
 \end{figure}
 
-<<<<<<< HEAD
 A second problem occurred in a scenario with \SI{50}{\kilo\meter} minimum distance and a \SI{1}{\kilo\meter} \gls{sssb}. A single image was found to be darker than all other images in the data set. A series of three images is shown in Figure~\ref{fig:render_dark}, with the middle image being darker despite one small patch of pixels. In total, three pixels are much brighter than any other pixel in the image. These are so-called \textit{fireflies}~\cite{Valenza2015BlenderCookbook}. Figure~\ref{fig:render_dark} contains composed images for better visibility of the artefact. However, the artefact also exists in the raw image hence it is a rendering artefact and not introduced by the composition process. No second image with the same issue was found in any other data set therefore the problem was not investigated further.
-=======
-A second problem occurred in a scenario with \SI{50}{\kilo\meter} minimum distance and a \SI{1}{\kilo\meter} \gls{sssb}. A single image was found to be darker than all other images in the data set. A series of three images is shown in Figure \ref{fig:render_dark}, with the middle image being darker despite one small patch of pixels. In total, three pixels are much brighter than any other pixel in the image. These are so-called \textit{fireflies} \cite{Valenza2015BlenderCookbook}. Figure \ref{fig:render_dark} contains composed images for better visibility of the artefact. However, the artefact also exists in the raw image hence it is a rendering artefact and not introduced by the composition process. No second image with the same issue was found in any other data set therefore the problem was not investigated further.
->>>>>>> 12554d74
 
 \begin{figure}[htb]
     \centering
@@ -256,20 +232,12 @@
             \includegraphics[width=\textwidth]{doc/thesis/0_figures/composition_darkening/Inst_2017-08-15T115819-007000_center.png}
             \label{fig:render_dark_3}
         \end{subfigure}
-<<<<<<< HEAD
-    \caption{Darkening of overall \gls{sssb} body due to three pixel being much brighter, also referred to as \textit{fireflies}. All three images are composed images for better visibility of the artefact. The images are cropped to show the \gls{sssb} nucleus up close.}
-=======
-    \caption{Darkening of overall \gls{sssb} body due to three pixel being much brighter. All three images are composed images for better visibility of the artefact. The images are cropped to show the \gls{sssb} nucleus up close.}
->>>>>>> 12554d74
+    \caption{Darkening of overall \gls{sssb} body due to three pixel being much brighter, also referred to as fireflies. All three images are composed images for better visibility of the artefact. The images are cropped to show the \gls{sssb} nucleus up close.}
     \label{fig:render_dark}
 \end{figure}
 
 \subsection{Compression} \label{sec:results_comp}
-<<<<<<< HEAD
 The \gls{sispo} software package was used to study the effects of compression in different scenarios. The scenarios are presented in Table~\ref{tab:sim_params}. Two compression algorithms were used to study compression effects. The \gls{png} format was used because of its wide support among different software packages and \gls{jp2}. Scenarios with varying \gls{sssb} nucleus sizes and flyby distance were simulated. 
-=======
-The \gls{sispo} software package was used to study the effects of compression in different scenarios. The scenarios are presented in Table \ref{tab:sim_params}. Two compression algorithms were used to study compression effects. The \gls{png} format was used because of its wide support among different software packages and \gls{jp2}. Scenarios with varying \gls{sssb} nucleus sizes and flyby distance were simulated. 
->>>>>>> 12554d74
 Comparison of the different compression algorithms is based on several output parameters. The data size of the compressed image series, the number of points in the dense reconstructed point cloud, the number of vertices and the number of faces of the refined reconstructed model. These outputs relate well to the level of detail of the rendered images, since \gls{sfm} algorithms rely on surface details for reconstruction.
 
 \begin{table}[htb]
@@ -291,11 +259,7 @@
 \end{table}
 
 \subsubsection{Image Quality Comparison} \label{sec:img_quali_comp}
-<<<<<<< HEAD
 To compare the image quality after different levels of compression, a specific image is selected which is compressed to different levels. Since reconstruction is mostly influenced by surface features, a scene with a distance of \SI{50}{\kilo\meter} was selected for comparison. To better show the artefacts created by compression, the highlighted area in Figure~\ref{fig:img_quality_frame} was studied up closer.
-=======
-To compare the image quality after different levels of compression, a specific image is selected which is compressed to different levels. Since reconstruction is mostly influenced by surface features, a scene with a distance of \SI{50}{\kilo\meter} was selected for comparison. To better show the artefacts created by compression, the highlighted area in Figure \ref{fig:img_quality_frame} was studied up closer.
->>>>>>> 12554d74
 
 \begin{figure}[htb]
     \centering
@@ -304,12 +268,7 @@
     \label{fig:img_quality_frame}
 \end{figure}
 
-<<<<<<< HEAD
 Figure~\ref{fig:img_quality_comp} shows series of close-up views of rendered images at different levels of compression and one \gls{png} image as reference. The high quality level images do not show any difference to the \gls{png} image. Figure~\ref{fig:img_quality_5} shows a minor visible difference to the lossless compressed image. Only image~\ref{fig:img_quality_1} contains clearly visible compression artefacts.
-=======
-Figure \ref{fig:img_quality_comp} shows series of close-up views of rendered images at different levels of compression and one \gls{png} image as reference. The high quality level images do not show any difference to the \gls{png} image. Figure \ref{fig:img_quality_5} shows a minor visible difference to the lossless compressed image. Only image \ref{fig:img_quality_1} contains clearly visible compression artefacts.
->>>>>>> 12554d74
-
 \begin{figure}[htb]
     \centering
         \begin{subfigure}[b]{0.44\textwidth}
@@ -354,11 +313,7 @@
     \label{fig:img_quality_comp}
 \end{figure}
 
-<<<<<<< HEAD
 Difference images and histograms are used to further investigate the effects of compression further. Difference images take the L2-norm of the \gls{rgb} values of each pixel and subtract them from the respective value of the \gls{png} image. The result is a difference image showing the L2-norm differences through a colour scale. For the histograms the zero values were removed to only show differences. Therefore, the total number of pixels and the percentage compared to the original that were used for the histogram are given as well. Difference images and histograms are analysed for the overall image in Figure~\ref{fig:img_quality_frame} and for the highlighted area. The overall difference images and their histograms are shown in Figures~\ref{fig:img_quality_heatmap} and \ref{fig:img_quality_histogram} respectively. The difference images and their histograms for the close-ups are shown in Figures~\ref{fig:img_quality_center_heatmap} and \ref{fig:img_quality_center_histogram}.
-=======
-Difference images and histograms are used to further investigate the effects of compression further. Difference images take the L2-norm of the \gls{rgb} values of each pixel and subtract them from the respective value of the \gls{png} image. The result is a difference image showing the L2-norm differences through a colour scale. For the histograms the zero values were removed to only show differences. Therefore, the total number of pixels and the percentage compared to the original that were used for the histogram are given as well. Difference images and histograms are analysed for the overall image in Figure~\ref{fig:img_quality_frame} and for the highlighted area. The overall difference images and their histograms are shown in Figures \ref{fig:img_quality_heatmap} and \ref{fig:img_quality_histogram} respectively. The difference images and their histograms for the close-ups are shown in Figures \ref{fig:img_quality_center_heatmap} and \ref{fig:img_quality_center_histogram}.
->>>>>>> 12554d74
 
 \begin{figure}[htb]
     \centering
@@ -537,19 +492,11 @@
 \end{figure}
 
 The difference images for \gls{png} as well as their histograms are empty figures as expected since the \gls{png} image is the base line. Also the difference images for quality levels 100 and 1000 seem completely white, however the histograms reveal that there is a small number of pixels that were altered. 
-<<<<<<< HEAD
 Starting from quality level 10 and lower, compression starts having effect on the image quality. Generally, with lowering image quality the number of altered points and the magnitude of alteration increase as expected. Also, the effect of compression is stronger on the close-up images than on the overall images. This can be explained by the large black portion in these images since no stars are visible in the background due to short exposure times. For the overall images in Figures~\ref{fig:img_quality_heatmap_1}, \ref{fig:img_quality_heatmap_5} and \ref{fig:img_quality_heatmap_10} the differences resemble random noise. The histograms in Figures~\ref{fig:img_quality_histogram_1}, \ref{fig:img_quality_histogram_5} and \ref{fig:img_quality_histogram_10} show that the differences create a Gaussian distribution. While the histograms for the overall images and the close-ups have similar shapes, the difference images show a distinct difference. The overall difference images resemble random noise while the close-up images show some structures. In comparably flat areas the close-up difference images resemble white noise as well, however around surface features like boulders, the feature contours are clearly visible in the difference images meaning that the contours of these features are altered stronger than featureless areas.
 The histograms in Figure~\ref{fig:img_quality_histogram_1}, \ref{fig:img_quality_histogram_5}, \ref{fig:img_quality_center_histogram_1} and \ref{fig:img_quality_center_histogram_5} seem to have more values below zero than above zero. A negative value reflects a higher value for the \gls{jp2} image compared to the \gls{png} image. It seems that images compressed with \gls{jp2} tend to become a brighter since the L2-norm of \gls{rgb} values relates to brightness.
 
 \subsection{Reconstruction}
 \gls{sispo} reconstructs using default parameters given in Table~\ref{tab:comp_settings}. \textit{refine\_options} is set to NONE to make \gls{sfm} algorithms more likely to converge. In space missions, the intrinsic camera parameters can be determined with sufficient accuracy before launch and therefore the parameters do not need to be optimised anymore.
-=======
-Starting from quality level 10 and lower, compression starts having effect on the image quality. Generally, with lowering image quality the number of altered points and the magnitude of alteration increase as expected. Also, the effect of compression is stronger on the close-up images than on the overall images. This can be explained by the large black portion in these images since no stars are visible in the background due to short exposure times. For the overall images in Figures \ref{fig:img_quality_heatmap_1}, \ref{fig:img_quality_heatmap_5} and \ref{fig:img_quality_heatmap_10} the differences resemble random noise. The histograms in Figures \ref{fig:img_quality_histogram_1}, \ref{fig:img_quality_histogram_5} and \ref{fig:img_quality_histogram_10} show that the differences create a Gaussian distribution. While the histograms for the overall images and the close-ups have similar shapes, the difference images show a distinct difference. The overall difference images resemble random noise while the close-up images show some structures. In comparably flat areas the close-up difference images resemble white noise as well, however around surface features like boulders, the feature contours are clearly visible in the difference images meaning that the contours of these features are altered stronger than featureless areas.
-The histograms in Figure~\ref{fig:img_quality_histogram_1}, \ref{fig:img_quality_histogram_5}, \ref{fig:img_quality_center_histogram_1} and \ref{fig:img_quality_center_histogram_5} seem to have more values below zero than above zero. A negative value reflects a higher value for the \gls{jp2} image compared to the \gls{png} image. It seems that images compressed with \gls{jp2} tend to become a brighter since the L2-norm of \gls{rgb} values relates to brightness.
-
-\subsection{Reconstruction}
-\gls{sispo} reconstructs using default parameters given in Table \ref{tab:comp_settings}. \textit{refine\_options} is set to NONE to make \gls{sfm} algorithms more likely to converge. In space missions, the intrinsic camera parameters can be determined with sufficient accuracy before launch and therefore the parameters do not need to be optimised anymore.
->>>>>>> 12554d74
 
 \begin{table}[htb]
     \centering
@@ -576,11 +523,7 @@
 \gls{sispo} is choosing which result of which reconstruction method to use based on the number of reconstructed points. Comparing the chosen algorithm with the input parameter reveals that the first incremental \gls{sfm} reconstruction performs better when the flyby distance is smaller while the second incremental \gls{sfm} algorithms performs better with farther flyby distances.
 
 \subsubsection{Reconstructed Model Comparison}
-<<<<<<< HEAD
 \Gls{3d} models were reconstructed for most scenarios presented in Table~\ref{tab:sim_params}. When using \SI{120}{} images, reconstruction was successful in all cases but the highest compression and a \SI{400}{\kilo\meter} closest approach.
-=======
-\Gls{3d} models were reconstructed for most scenarios presented in Table \ref{tab:sim_params}. When using \SI{120}{} images, reconstruction was successful in all cases but the highest compression and a \SI{400}{\kilo\meter} closest approach.
->>>>>>> 12554d74
 Generally the number of reconstructed points decreases with a decreasing \gls{sssb} size and an increasing closest distance, i.e. with decreasing visible size in the images.
 The number of points in the densified point cloud range from approximately \SI{6e6}{} for a \SI{50}{\kilo\meter} flyby of a \SI{10}{\kilo\meter} \gls{sssb} to approximately \SI{2e3}{} for a \SI{400}{\kilo\meter} flyby of a \SI{1}{\kilo\meter} \gls{sssb}.
 
@@ -665,13 +608,8 @@
     \label{fig:recon_stats_1}
 \end{figure}
 
-<<<<<<< HEAD
 The most surprising result that is visible in Figure~\ref{fig:recon_stats_1} is that for the \SI{100}{\kilo\meter} case, the reconstruction results improved with higher degrees of compression. The artefacts introduced by compression create additional features for the \gls{sfm} algorithms. While the number of points for the lowest quality level in Figure~\ref{fig:recon_120_50_1} also has a higher point count than the \gls{png} case, the number of vertices and faces is much lower. Hence the densified point cloud contained a high number of outliers that could not be used for the meshed model. In contrast, in the \SI{400}{\kilo\meter} case, the compression deteriorated the quality of the reconstructed models substantially. Due to the small visual size of the \gls{sssb} nucleus, there is only a small number of usable features which are removed by compression. Only for the \SI{200}{\kilo\meter} case, the quality of the reconstructed \gls{3d} model decreases gradually with decreasing data size.
 Figure~\ref{fig:recon_stats_1} shows that compression with \gls{jp2} quality levels 1000 and 100 do not differ much. For the \SI{100}{\kilo\meter} and \SI{200}{\kilo\meter} cases, even \gls{jp2} quality 10 has the same size as 100 and 1000. This can be explained with a high number of black pixels which can be compressed efficiently without losing information and a small visible nucleus size.
-=======
-The most surprising result that is visible in Figure \ref{fig:recon_stats_1} is that for the \SI{100}{\kilo\meter} case, the reconstruction results improved with higher degrees of compression. The artefacts introduced by compression create additional features for the \gls{sfm} algorithms. While the number of points for the lowest quality level in Figure \ref{fig:recon_120_50_1} also has a higher point count than the \gls{png} case, the number of vertices and faces is much lower. Hence the densified point cloud contained a high number of outliers that could not be used for the meshed model. In contrast, in the \SI{400}{\kilo\meter} case, the compression deteriorated the quality of the reconstructed models substantially. Due to the small visual size of the \gls{sssb} nucleus, there is only a small number of usable features which are removed by compression. Only for the \SI{200}{\kilo\meter} case, the quality of the reconstructed \gls{3d} model decreases gradually with decreasing data size.
-Figure \ref{fig:recon_stats_1} shows that compression with \gls{jp2} quality levels 1000 and 100 do not differ much. For the \SI{100}{\kilo\meter} and \SI{200}{\kilo\meter} cases, even \gls{jp2} quality 10 has the same size as 100 and 1000. This can be explained with a high number of black pixels which can be compressed efficiently without losing information and a small visible nucleus size.
->>>>>>> 12554d74
 
 \begin{figure}[htb]
     \centering
@@ -704,11 +642,7 @@
     \label{fig:recon_stats_10}
 \end{figure}
 
-<<<<<<< HEAD
 The data sizes for the four data sets in Figure~\ref{fig:recon_stats_10} decrease with each decreasing quality level, i.e. most images contain the \gls{sssb} nucleus to a large extent. Surprisingly, the \gls{jp2} quality 10 data sets contain the highest number of faces after reconstruction. As described in Section~\ref{sec:render_problems}, rendered images with a \SI{10}{\kilo\meter} \gls{sssb} contain stripes. These cause problems for the \gls{sfm} algorithms since the sharp brightness transitions create many false positives as seen in Figure~\ref{}. Compression reduces the effect of this issue, hence the data sets with quality 5 contain the best \gls{3d}~models. Additionally, the brightening effect by compression described at the end of Section~\ref{sec:img_quali_comp} might improve reconstruction for more compressed images since more features might be detected or detected features might be less likely to be considered outliers.
-=======
-The data sizes for the four data sets in Figure \ref{fig:recon_stats_10} decrease with each decreasing quality level, i.e. most images contain the \gls{sssb} nucleus to a large extent. Surprisingly, the \gls{jp2} quality 10 data sets contain the highest number of faces after reconstruction. As described in Section~\ref{sec:render_problems}, rendered images with a \SI{10}{\kilo\meter} \gls{sssb} contain stripes. These cause problems for the \gls{sfm} algorithms since the sharp brightness transitions create many false positives as seen in Figure~\ref{}. Compression reduces the effect of this issue, hence the data sets with quality 5 contain the best \gls{3d}~models. Additionally, the brightening effect by compression described at the end of Section~\ref{sec:img_quali_comp} might improve reconstruction for more compressed images since more features might be detected or detected features might be less likely to be considered outliers.
->>>>>>> 12554d74
 
 Comparing the graphs in Figure~\ref{fig:recon_stats_1} to those in Figure~\ref{fig:recon_stats_10} reveals that the size of the \gls{jp2} quality 1 data sets are bigger for the \SI{1}{\kilo\meter} \gls{sssb} compared to the \SI{10}{\kilo\meter} \gls{sssb}. This is best explained by a larger black portion in the \SI{1}{\kilo\meter} case because the black area is well compressed for \gls{png} already. For the \SI{10}{\kilo\meter} data set, \gls{png} cannot compress the data much because the images are covered by the \gls{sssb} to a big extent.
 
@@ -728,11 +662,7 @@
     \label{tab:recon_best_algo}
     \resizebox{\textwidth}{!}{%
     \begin{tabular}{l|lllll}
-<<<<<<< HEAD
         \begin{tabular}[c]{@{}l@{}}Compression/\\ Distance [km]\end{tabular} &\gls{png} & \gls{jp2} 1000 & \gls{jp2} 100 & \gls{jp2} 10 & \gls{jp2} 1 \\ \hline
-=======
-        \begin{tabular}[c]{@{}l@{}}Compression/\\ Distance [km]\end{tabular} & PNG & JP2 1000 & JP2 100 & JP2 10 & JP2 1 \\ \hline
->>>>>>> 12554d74
         50 & \cellcolor[HTML]{9698ED}Seq1 & \cellcolor[HTML]{9698ED}Seq1 & \cellcolor[HTML]{9698ED}Seq1 & \cellcolor[HTML]{9698ED}Seq1 & \cellcolor[HTML]{9698ED}Seq1 \\
         100 & \cellcolor[HTML]{FFCC67}Seq2 & \cellcolor[HTML]{9698ED}Seq1 & \cellcolor[HTML]{9698ED}Seq1 & \cellcolor[HTML]{9698ED}Seq1 & \cellcolor[HTML]{FFCC67}Seq2 \\
         200 & \cellcolor[HTML]{FFCC67}Seq2 & \cellcolor[HTML]{FFCC67}Seq2 & \cellcolor[HTML]{FFCC67}Seq2 & \cellcolor[HTML]{FFCC67}Seq2 & \cellcolor[HTML]{FFCC67}Seq2 \\
