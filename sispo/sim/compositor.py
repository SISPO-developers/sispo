--- conflicted
+++ resolved
@@ -7,13 +7,8 @@
 """
 
 import json
-<<<<<<< HEAD
 import logging
-import threading
-from pathlib import Path
-=======
 import multiprocessing
->>>>>>> 5226b2ba
 from datetime import datetime
 from pathlib import Path
 
