--- conflicted
+++ resolved
@@ -17,23 +17,6 @@
 import matplotlib.pyplot as plt
 
 if __name__ == "__main__":
-<<<<<<< HEAD
-    root_dir = Path(__file__).parent.parent
-    res_dir = utils.check_dir(root_dir / "data" / "results" / "Didymos")
-    compr = comp.Compressor(res_dir, "png")
-    compr.get_frame_ids()
-    compr.load_images()
-    cmp = compr.compress(compr.imgs[0])
-    decomp = compr.decompress(cmp)
-
-    plt.imshow(compr.imgs[0])
-    plt.show()
-    plt.imshow(decomp)
-    plt.show()
-
-    print((compr.imgs[0] == decomp).all())
-=======
     env = sim.Environment("Didymos", 20)
     env.simulate()
-    env.render()
->>>>>>> 6f0e9e69
+    env.render()