--- conflicted
+++ resolved
@@ -11,10 +11,4 @@
 import reconstruction.reconstruction as rc
 
 if __name__ == "__main__":
-<<<<<<< HEAD
-    env = sim.Environment("Didymos", 1*20)
-    env.simulate()
-    env.render()
-=======
-    rec = rc.Reconstructor()
->>>>>>> e4668f8a
+    rec = rc.Reconstructor()